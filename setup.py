--- conflicted
+++ resolved
@@ -31,11 +31,7 @@
     license="MIT",
     # Fill in search keywords that users might use to find the package
     keywords=[],
-<<<<<<< HEAD
-    python_requires="==3.10",
-=======
     python_requires=">=3.10,<3.12",
->>>>>>> 53cee388
     # In order for the dependabot to update versions, they must be listed here.
     # Use the format pkg_name>=x,<y", Included packages are just examples:
     install_requires=[
@@ -60,11 +56,7 @@
         "tests": [
             "bandit>=1.6,<1.8",  # Checks code for security issues
             "coverage>=5.3,<7.1",  # Lets us track what code is being tested
-<<<<<<< HEAD
-            "doc8>=0.9,<1.1",  # Ensures clean documentation formatting
-=======
             "doc8>=0.9,<1.2",  # Ensures clean documentation formatting
->>>>>>> 53cee388
             "flake8>=4.0,<6.1",  # A framework for linting & static analysis
             "flake8-builtins>=1.5,<2.2",  # Avoid shadowing Python built-in names
             "flake8-colors>=0.1,<0.2",  # Produce colorful error / warning output
