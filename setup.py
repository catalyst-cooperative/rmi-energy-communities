#!/usr/bin/env python
"""Setup script to make energy_comms installable with pip."""

from pathlib import Path

from setuptools import find_packages, setup

readme_path = Path(__file__).parent / "README.rst"
long_description = readme_path.read_text()


setup(
    # This should be the *installed* package name e.g. catalystcoop.pudl not pudl
    name="catalystcoop.energy_comms",
    description="A one line description of the package.",
    long_description=long_description,
    long_description_content_type="text/x-rst",
    # setuptools_scm lets us automagically get package version from GitHub tags
    setup_requires=["setuptools_scm"],
    use_scm_version=True,
    author="Catalyst Cooperative",
    author_email="pudl@catalyst.coop",
    maintainer="Chesire Cat",
    maintainer_email="pudl@catalyst.coop",
    url="",  # Can be repo or docs URL if no separate web page exists.
    project_urls={
        "Source": "https://github.com/catalyst-cooperative/energy_comms",
        "Documentation": "https://catalystcoop-energy_comms.readthedocs.io",
        "Issue Tracker": "https://github.com/catalyst-cooperative/energy_comms/issues",
    },
    license="MIT",
    # Fill in search keywords that users might use to find the package
    keywords=[],
    python_requires=">=3.10,<3.12",
    # In order for the dependabot to update versions, they must be listed here.
    # Use the format pkg_name>=x,<y", Included packages are just examples:
    install_requires=[
        "beautifulsoup4>=4.11,<4.12",
        "catalystcoop-pudl @ git+https://github.com/catalyst-cooperative/pudl@dev",
        "geopandas>=0.11,<0.13",
        "pandas>=1.4,<1.5.3",
        "plotly>=5.11,<5.12",
        "pygeos>=0.11,<0.13",
        "sqlalchemy>=1.4,<1.4.46",
    ],
    extras_require={
        "dev": [
            "black>=22.0,<22.13",  # A deterministic code formatter
            "isort>=5.0,<5.12",  # Standardized import sorting
<<<<<<< HEAD
            "tox>=3.20,<4.1",  # Python test environment manager
=======
            "tox>=3.20,<4.4",  # Python test environment manager
>>>>>>> 220b8d48
            "twine>=3.3,<4.1",  # Used to make releases to PyPI
        ],
        "docs": [
            "doc8>=0.9,<1.2",  # Ensures clean documentation formatting
            "furo>=2022.4.7",
            "sphinx>=4,!=5.1.0,<5.3.1",  # The default Python documentation engine
            "sphinx-autoapi>=1.8,<2.1",  # Generates documentation from docstrings
            "sphinx-issues>=1.2,<3.1",  # Allows references to GitHub issues
        ],
        "tests": [
            "bandit>=1.6,<1.8",  # Checks code for security issues
            "coverage>=5.3,<7.1",  # Lets us track what code is being tested
            "doc8>=0.9,<1.2",  # Ensures clean documentation formatting
            "flake8>=4.0,<6.1",  # A framework for linting & static analysis
            "flake8-builtins>=1.5,<2.2",  # Avoid shadowing Python built-in names
            "flake8-colors>=0.1,<0.2",  # Produce colorful error / warning output
            "flake8-docstrings>=1.5,<1.7",  # Ensure docstrings are formatted well
            "flake8-rst-docstrings>=0.2,<0.4",  # Allow use of ReST in docstrings
            "flake8-use-fstring>=1.0,<1.5",  # Highlight use of old-style string formatting
            "mccabe>=0.6,<0.8",  # Checks that code isn't overly complicated
            "mypy>=0.942,<0.992",  # Static type checking
            "pep8-naming>=0.12,<0.14",  # Require PEP8 compliant variable names
<<<<<<< HEAD
            "pre-commit>=2.9,<2.22",  # Allow us to run pre-commit hooks in testing
            "pydocstyle>=5.1,<6.2",  # Style guidelines for Python documentation
=======
            "plotly>=5.11.0,<5.13",  # Used for visualizations
            "pre-commit>=2.9,<2.22",  # Allow us to run pre-commit hooks in testing
            "pydocstyle>=5.1,<6.4",  # Style guidelines for Python documentation
>>>>>>> 220b8d48
            "pytest>=6.2,<7.3",  # Our testing framework
            "pytest-console-scripts>=1.1,<1.4",  # Allow automatic testing of scripts
            "pytest-cov>=2.10,<4.1",  # Pytest plugin for working with coverage
            "rstcheck[sphinx]>=5.0,<6.2",  # ReStructuredText linter
<<<<<<< HEAD
            "tox>=3.20,<4.1",  # Python test environment manager
=======
            "tox>=3.20,<4.4",  # Python test environment manager
>>>>>>> 220b8d48
        ],
        "types": [
            "types-setuptools",
        ],
    },
    # A controlled vocabulary of tags used by the Python Package Index.
    # Make sure the license and python versions are consistent with other arguments.
    # The full list of recognized classifiers is here: https://pypi.org/classifiers/
    classifiers=[
        "Development Status :: 3 - Alpha",
        "Environment :: Console",
        "License :: OSI Approved :: MIT License",
        "Natural Language :: English",
        "Operating System :: OS Independent",
        "Programming Language :: Python",
        "Programming Language :: Python :: 3",
        "Programming Language :: Python :: 3 :: Only",
        "Programming Language :: Python :: 3.8",
        "Programming Language :: Python :: 3.9",
        "Programming Language :: Python :: 3.10",
    ],
    # Directory to search recursively for __init__.py files defining Python packages
    packages=find_packages("src"),
    # Location of the "root" package:
    package_dir={"": "src"},
    # package_data is data that is deployed within the python package on the
    # user's system. setuptools will get whatever is listed in MANIFEST.in
    include_package_data=True,
    # entry_points defines interfaces to command line scripts we distribute.
    # Can also be used for other resource deployments, like intake catalogs.
    entry_points={
        "console_scripts": [
            # "script_name = dotted.module.path.to:main_script_function",
            "winston = energy_comms.cli:main",
        ]
    },
)<|MERGE_RESOLUTION|>--- conflicted
+++ resolved
@@ -47,11 +47,7 @@
         "dev": [
             "black>=22.0,<22.13",  # A deterministic code formatter
             "isort>=5.0,<5.12",  # Standardized import sorting
-<<<<<<< HEAD
-            "tox>=3.20,<4.1",  # Python test environment manager
-=======
             "tox>=3.20,<4.4",  # Python test environment manager
->>>>>>> 220b8d48
             "twine>=3.3,<4.1",  # Used to make releases to PyPI
         ],
         "docs": [
@@ -74,23 +70,13 @@
             "mccabe>=0.6,<0.8",  # Checks that code isn't overly complicated
             "mypy>=0.942,<0.992",  # Static type checking
             "pep8-naming>=0.12,<0.14",  # Require PEP8 compliant variable names
-<<<<<<< HEAD
-            "pre-commit>=2.9,<2.22",  # Allow us to run pre-commit hooks in testing
-            "pydocstyle>=5.1,<6.2",  # Style guidelines for Python documentation
-=======
-            "plotly>=5.11.0,<5.13",  # Used for visualizations
             "pre-commit>=2.9,<2.22",  # Allow us to run pre-commit hooks in testing
             "pydocstyle>=5.1,<6.4",  # Style guidelines for Python documentation
->>>>>>> 220b8d48
             "pytest>=6.2,<7.3",  # Our testing framework
             "pytest-console-scripts>=1.1,<1.4",  # Allow automatic testing of scripts
             "pytest-cov>=2.10,<4.1",  # Pytest plugin for working with coverage
             "rstcheck[sphinx]>=5.0,<6.2",  # ReStructuredText linter
-<<<<<<< HEAD
-            "tox>=3.20,<4.1",  # Python test environment manager
-=======
             "tox>=3.20,<4.4",  # Python test environment manager
->>>>>>> 220b8d48
         ],
         "types": [
             "types-setuptools",
